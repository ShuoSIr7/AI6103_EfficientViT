"""
author: lqs
12 Nov 2024
"""
import torch
from torch import nn
# TODO: details below are not mentioned in the essay, not completed yet
"""
The EfficientViT model structure leverage LeViT instead of ViT.
Using 2D embeddings instead of 1D, all the computations are based on this structure.

Tricks/Details not mentioned in the essay:
1. Weights initialization.
2. SE Block in InvertedResidualBlock.
3. Local Window Attention.
4. Extra activation before Concat&Projection in CGA.
5. Attention Bias.
6. Knowledge Distillation from a teacher model.
"""


class Conv_BN(nn.Module):
    """
    Folded BatchNorm to Conv to increase inference speed
    input: B*C*H*W
    """

    # TODO: I don't know how to initialize gamma in BN, so I keep the parameter but don't use it.
    def __init__(self, in_channels, out_channels, kernel_size=1, stride=1, padding=0, dilation=1,
                 groups=1, bn_init_weight=1.):
        super().__init__()
        self.conv = nn.Conv2d(
            in_channels=in_channels,
            out_channels=out_channels,
            kernel_size=kernel_size,
            stride=stride,
            padding=padding,
            dilation=dilation,
            groups=groups,
            bias=False,
        )
        self.bn = nn.BatchNorm2d(out_channels)
        self.fused_conv = None
        # initial parameters
        # default Kaiming initialization for Conv layer
        # initialize BN's gamma & beta
        nn.init.constant_(self.bn.weight, bn_init_weight)
        nn.init.constant_(self.bn.bias, 0)

    def forward(self, x):
        if self.fused_conv is not None:
            return self.fused_conv(x)
        return self.bn(self.conv(x))

    # call this before inference
    @torch.no_grad()
    def fuse(self):
        bn = self.bn
        conv = self.conv
        fused_conv = nn.Conv2d(
            in_channels=self.conv.in_channels,
            out_channels=self.conv.out_channels,
            kernel_size=self.conv.kernel_size,
            stride=self.conv.stride,
            padding=self.conv.padding,
            dilation=self.conv.dilation,
            groups=self.conv.groups,
            bias=True
        )
        weight_bn = bn.weight / torch.sqrt(bn.running_var + bn.eps)
        fused_conv.weight = nn.Parameter(conv.weight * weight_bn.view(-1, 1, 1, 1))
        fused_conv.bias = nn.Parameter(bn.bias - bn.running_mean * weight_bn)
        self.fused_conv = fused_conv

    # call this before training
    def reset_fuse(self):
        self.fused_conv = None


class BN_Linear(nn.Module):
    """
    BN and Linear Layer for MLP Head
    """

    def __init__(self, in_features, out_features):
        super().__init__()
        self.bn = nn.BatchNorm1d(in_features)
        self.linear = nn.Linear(in_features, out_features, bias=True)
        self.fused_linear = None
        # initialize linear as what ViT does
        nn.init.trunc_normal_(self.linear.weight, std=.02)

    def forward(self, x):
        if self.fused_linear is not None:
            return self.fused_linear(x)
        return self.bn(self.linear(x))

    @torch.no_grad()
    def fuse(self):
        if self.fused_linear is None:
            bn = self.bn
            linear = self.linear
            fused_linear = nn.Linear(linear.in_features, linear.out_features, bias=True)

            weight_bn = bn.weight / torch.sqrt(bn.running_var + bn.eps)
            bias_bn = bn.bias - bn.running_mean * weight_bn

            fused_linear.weight = nn.Parameter(linear.weight * weight_bn.view(1, -1))
            fused_linear.bias = nn.Parameter(linear.bias + torch.matmul(linear.weight, bias_bn))
            self.fused_linear = fused_linear

    def reset_fuse(self):
        self.fused_linear = None


class SqueezeExcite(nn.Module):
    def __init__(self, in_channels, channel_scale=1/16):
        super().__init__()
        hid_channels = max(1, int(in_channels * channel_scale))
        self.add_module('ap', nn.AdaptiveAvgPool2d((1, 1)))
        self.add_module('fc1', nn.Conv2d(
            in_channels, hid_channels, 1, 1, 0, 1, bias=True))
        self.add_module('act1', nn.ReLU())
        self.add_module('fc2', nn.Conv2d(
            hid_channels, in_channels, 1, 1, 0, 1, bias=True))
        self.add_module('act2', nn.Sigmoid())

    def forward(self, x):
        scale = self.ap(x)
        scale = self.fc1(scale)
        scale = self.act1(scale)
        scale = self.fc2(scale)
        scale = self.act2(scale)
        return scale * x


class OverlapPatchEmbedding(nn.Module):
    """
    ref: Levit: a vision transformer in convnet’s clothing for faster inference.

    Overlap patch embedding to represent images.
    input: B*C_in*H*W
    output: B*C_out*(H/16)*(W/16)
    """

    def __init__(self, in_channels=3, embed_dim=768):
        super().__init__()
        self.proj = nn.Sequential(
            Conv_BN(in_channels, embed_dim // 8, kernel_size=3, stride=2, padding=1),
            nn.ReLU(inplace=True),

            Conv_BN(embed_dim // 8, embed_dim // 4, kernel_size=3, stride=2, padding=1),
            nn.ReLU(inplace=True),

            Conv_BN(embed_dim // 4, embed_dim // 2, kernel_size=3, stride=2, padding=1),
            nn.ReLU(inplace=True),

            Conv_BN(embed_dim // 2, embed_dim, kernel_size=3, stride=2, padding=1),
            nn.ReLU(inplace=True)
        )

    def forward(self, x):
        x = self.proj(x)
        return x


class Residual(nn.Module):
    """
    Residual connection with dropout.
    """

    def __init__(self, f, dropout=0.):
        super().__init__()
        self.dropout = dropout
        self.f = f

    def forward(self, x):
        if self.training and self.dropout > 0:
            mask = torch.rand(x.shape, device=x.device)
            x = x + self.f(x) * mask.ge_(self.dropout).div(1 - self.dropout).detach()
        else:
            x = x + self.f(x)
        return x


class FFN(nn.Module):
    """
    Feed Forward Layer base on a 2D structure, using Pointwise Conv instead of Linear.
    """

    def __init__(self, channels):
        super(FFN, self).__init__()
        self.hidden_dim = int(2 * channels)
        self.conv1 = Conv_BN(channels, self.hidden_dim, 1, 1, 0)
        self.act = nn.ReLU()
        self.conv2 = Conv_BN(self.hidden_dim, channels, 1, 1, 0)

    def forward(self, x):
        return self.conv2(self.act(self.conv1(x)))


class InvertedResidualBlock(nn.Module):
    """
    Depthwise convolution for subsampling
    Residual connection is not available because H*W doesn't match
    B*C_in*H*W -> B*C_out*(H/2)*(W/2)
    """

    def __init__(self, in_channels, out_channels):
        super(InvertedResidualBlock, self).__init__()
        hidden_dim = int(in_channels * 4)
        self.conv1 = Conv_BN(in_channels, hidden_dim, 1, 1, 0)
        self.act1 = nn.ReLU(inplace=True)
        self.conv2 = Conv_BN(hidden_dim, hidden_dim, 3, 2, 1, groups=hidden_dim)
        # using ReLU instead of SE in LeVit
        # self.act2 = nn.ReLU(inplace=True)
        self.se = SqueezeExcite(hidden_dim, 1/4)
        self.conv3 = Conv_BN(hidden_dim, out_channels, 1, 1, 0)

    def forward(self, x):
        return self.conv3(self.act2(self.conv2(self.act1(self.conv1(x)))))
<<<<<<< HEAD


class LocalWindowAttention(nn.Module):
    def __init__(self, dim, key_dim, num_heads=8,
                 attn_ratio=4,
                 resolution=14,
                 window_resolution=7,
                 kernels=[5, 5, 5, 5]):
        super().__init__()
        self.dim = dim
        self.num_heads = num_heads
        self.resolution = resolution
        assert window_resolution > 0, 'window_size must be greater than 0'
        self.window_resolution = window_resolution

        window_resolution = min(window_resolution, resolution)
        self.attn = CascadedGroupAttention(dim, key_dim, num_heads,
                                           attn_ratio=attn_ratio,
                                           resolution=window_resolution,
                                           kernels=kernels)


=======
                     
>>>>>>> d4a12301
class TokenInteractionBlock(nn.Module):
    """
    Token interaction through depthwise convolution.
    Default kernel size is 3, but may be different in different places. (After Attention Query or Before FFN)
    """

    def __init__(self, channels, kernel_size=3):
        super(TokenInteractionBlock, self).__init__()
        # padding is set to [kernel//2] to make sure input and output share same dimension
        self.dwconv = Conv_BN(channels, channels, kernel_size, 1, kernel_size // 2, groups=channels)

    def forward(self, x):
        return self.dwconv(x)


class SubSamplingBlock(nn.Module):
    """
    SubSamplingBlock between EfficientVitBlocks
    B*C_in*H*W -> B*C_out*(H/2)*(W/2)
    """

    def __init__(self, in_channels, output_channels, ffn_depth):
        super().__init__()
        self.ffn_depth = ffn_depth
        self.interact1 = [Residual(TokenInteractionBlock(in_channels))] * self.ffn_depth
        self.ffn1 = [Residual(FFN(in_channels))] * self.ffn_depth
        # res connection unavailable due to different input and output channel
        self.dwconv = InvertedResidualBlock(in_channels, output_channels)
        self.interact2 = [Residual(TokenInteractionBlock(output_channels))] * self.ffn_depth
        self.ffn2 = [Residual(FFN(output_channels))] * self.ffn_depth

    def forward(self, x):
        for i in range(self.ffn_depth):
            x = self.interact1[i](x)
            x = self.ffn1[i](x)
        x = self.dwconv(x)
        for i in range(self.ffn_depth):
            x = self.interact2[i](x)
            x = self.ffn2[i](x)
        return x


class LocalWindowAttention(torch.nn.Module):
    def __init__(self, channels, qk_dim, num_heads=8,
                 attn_ratio=4,
                 resolution=14,
                 window_resolution=7,
                 kernels=[5, 5, 5, 5]):
        super().__init__()
        self.channels = channels
        self.num_heads = num_heads
        self.resolution = resolution
        self.window_resolution = window_resolution

        window_resolution = min(window_resolution, resolution)
        self.attn = CascadedGroupAttention(channels, qk_dim, v_dim=attn_ratio,
                                           num_heads=num_heads,resolution=window_resolution,
                                           q_kernel_size=kernels)

    def forward(self, x):
        H = W = self.resolution
        h = w = self.window_resolution
        B, C, H_, W_ = x.shape
        # Only check this for classifcation models
        assert H == H_ and W == W_, 'input feature has wrong size, expect {}, got {}'.format((H, W), (H_, W_))

        if H <= wr and W <= wr:
            x = self.attn(x)
        else:
            x = x.permute(0, 2, 3, 1)  # B,H,W,C
            pad_b = (h - H % h) % h
            pad_r = (w - W % w) % w
            padding = pad_b > 0 or pad_r > 0

            if padding:
                x = torch.nn.functional.pad(x, (0, 0, 0, pad_r, 0, pad_b))

            H, W = H + pad_b, W + pad_r
            nH,nW = H // h, W // w
            # window partition, BHWC -> B(nH*h)(nW*w)C -> B,nH,nW,h,w,C -> (BnHnW)hwC -> (BnHnW)Chw
            x = (
                x.view(B, nH, h, nW, w, C)
                .transpose(2, 3)
                .reshape(B * nH * nW, h, w, C)
                .permute(0, 3, 1, 2)
            )
            x = self.attn(x)
            # window reverse, (BnHnW)Chw -> (BnHnW)hwC -> BnHnWhwC -> B(nHh)(nWw)C -> BHWC
            x = (
                x.permute(0, 2, 3, 1)
                .view(B, nH, nW, wr, wr,C)
                .transpose(2, 3)
                .reshape(B, H, W, C)
            )
            if padding:
                x = x[:, :H-pad_b, :W-pad_r].contiguous()
            x = x.permute(0, 3, 1, 2) # B,H,W,C
        return x


class CascadedGroupAttention(nn.Module):
    def __init__(self, channels, qk_dim, v_dim, num_heads, q_kernel_size, resolution):
        super(CascadedGroupAttention, self).__init__()
        self.channels = channels
        self.qk_dim = qk_dim
        self.v_dim = v_dim
        self.num_heads = num_heads
        # pre_calculate
        self.sqrtd = self.qk_dim ** -0.5
        assert self.channels % self.num_heads == 0, "channels should be divisible by group"
        self.att_dim = self.channels // self.num_heads
        self.q = []
        self.dwconv = []
        self.k = []
        self.v = []
        self.p = Conv_BN(self.num_heads * self.v_dim, channels)
        self.act = nn.ReLU()

        for _ in range(num_heads):
            self.q.append(Conv_BN(self.att_dim, self.qk_dim))
            self.k.append(Conv_BN(self.att_dim, self.qk_dim))
            self.v.append(Conv_BN(self.att_dim, self.v_dim))
            self.dwconv.append(TokenInteractionBlock(self.qk_dim, q_kernel_size))

        # calc relative position
        # gen coordinates
        num_points = resolution * resolution
        h_list = torch.arange(resolution)
        w_list = torch.arange(resolution)
        coords = torch.meshgrid([h_list, w_list])
        coords = torch.stack(coords)
        coords = torch.flatten(coords, 1)
        coords1 = coords[:, :, None]
        coords2 = coords[:, None, :]
        relative_coords = abs(coords1 - coords2)
        # relative positions denote by index
        relative_positions = []
        # relative positions map to index
        relative_positions_index = {}
        cnt = 0
        for i in torch.arange(resolution):
            for j in torch.arange(resolution):
                cur_rc = (relative_coords[0][i][j], relative_coords[1][i][j])
                if cur_rc not in relative_positions_index:
                    relative_positions_index[cur_rc] = cnt
                    cnt += 1
                relative_positions.append(cnt)
        # trainable parameter, maps index to attention bias
        self.attention_bias = nn.Parameter(torch.zeros(num_heads, len(relative_positions_index)))
        self.inference_attention_bias = None
        # relative position index matrix of input
        self.register_buffer('relative_positions',
                             torch.LongTensor(relative_positions).view(resolution, resolution))

    @torch.no_grad()
    def train(self, mode=True):
        super().train(mode)
        # When in training mode, delete inference_attention_bias
        if mode and hasattr(self, 'inference_attention_bias'):
            del self.inference_attention_bias
        else:
            # Advanced Indexing
            self.inference_attention_bias = self.attention_bias[:, self.relative_positions]

    def forward(self, x):
        # attention_biases will be trained but
        bias = self.attention_bias[:, self.relative_positions]
        B, C, H, W = x.shape
        # B*C/n*H*W
        att_in = x.chunk(self.num_heads, dim=1)
        att_outs = []
        for i in range(self.num_heads):
            if i > 0:
                att_in = att_in + att_outs[i - 1]
            # B*C*H*W
            q = self.dwconv[i](self.q[i](x))
            k = self.k[i](x)
            v = self.v[i](x)
            # BCHW -> BC(HW)
            q, k, v = q.flatten(2), k.flatten(2), v.flatten(2)
            # BC(HW) * B(HW)C -> B(HW)(HW)
            qk = q.transpose(1, 2) * k * self.sqrtd + (bias[i] if self.training else self.inference_attention_bias[i])
            # B(HW)(HW)
            qk = qk.softmax(dim=-1)
            # BC(HW) * B(HW)(HW) -> BC(HW) ->BCHW
            att_out = (v * qk.transpose(1, 2)).view(B, v.size(1), H, W)
            att_outs.append(att_out)
        x = torch.cat(att_outs, dim=1)
        x = self.act(x)
        x = self.p(x)
        return x


class EfficientVitBlock(nn.Module):
    def __init__(self, channels, qk_dim, v_dim, num_heads, q_kernel_size, ffn_depth):
        super().__init__()
        self.ffn_depth = ffn_depth
        self.interact1 = [Residual(TokenInteractionBlock(channels))] * self.ffn_depth
        self.ffn1 = [Residual(FFN(channels))] * self.ffn_depth
        self.cga = CascadedGroupAttention(channels, qk_dim, v_dim, num_heads, q_kernel_size)
        self.interact2 = [Residual(TokenInteractionBlock(channels))] * self.ffn_depth
        self.ffn2 = [Residual(FFN(channels))] * self.ffn_depth

    def forward(self, x):
        for i in range(self.ffn_depth):
            x = self.interact1[i](x)
            x = self.ffn1[i](x)
        x = self.cga(x)
        for i in range(self.ffn_depth):
            x = self.interact2[i](x)
            x = self.ffn2[i](x)
        return x


class OutputLayer(nn.Module):
    def __init__(self, channels, num_classes):
        super(OutputLayer, self).__init__()
        self.pool = nn.AdaptiveAvgPool2d((1, 1))
        self.fc = BN_Linear(channels, num_classes)

    def forward(self, x):
        x = self.pool(x)
        x = x.flatten(1)
        x = self.fc(x)
        return x


class EfficientViT(nn.Module):
    def __init__(self,
                 img_size=224,
                 patch_size=16,
                 in_channels=3,
                 num_classes=1000,
                 channels=[64, 128, 192],
                 depth=[1, 2, 3],
                 ffn_depth=1,
                 qk_dim=[16, 16, 16],
                 num_heads=[4, 4, 4],
                 q_kernel_size=[[5, 5, 5, 5], [5, 5, 5, 5], [5, 5, 5, 5]],):
        super().__init__()

        for i in range(3):
            assert len(q_kernel_size[i]) == num_heads[i], "q_kernel_size must equal to num_heads."
        # v_dim has same dimension as input_channel in CGA
        v_dim = [(channels[i] / num_heads[i]) for i in range(len(channels))]
        self.patch_emb = OverlapPatchEmbedding(in_channels, channels[0])
        self.evit1 = nn.Sequential()
        self.evit2 = nn.Sequential()
        self.evit3 = nn.Sequential()
        for i in range(depth[0]):
            self.evit1.add_module(f"evit1_{i+1}", EfficientVitBlock(channels[0], qk_dim[0], v_dim[0], num_heads[0], q_kernel_size[0], ffn_depth))
        for i in range(depth[1]):
            self.evit2.add_module(f"evit2_{i+1}", EfficientVitBlock(channels[1], qk_dim[1], v_dim[1], num_heads[1], q_kernel_size[1], ffn_depth))
        for i in range(depth[2]):
            self.evit3.add_module(f"evit2_{i+1}", EfficientVitBlock(channels[2], qk_dim[2], v_dim[2], num_heads[2], q_kernel_size[2], ffn_depth))
        self.subs1 = SubSamplingBlock(channels[0], channels[1], ffn_depth)
        self.subs2 = SubSamplingBlock(channels[1], channels[2], ffn_depth)
        self.output = OutputLayer(channels[2], num_classes)

    def forward(self, x):
        x = self.patch_emb(x)
        x = self.evit1(x)
        x = self.subs1(x)
        x = self.evit2(x)
        x = self.subs2(x)
        x = self.evit3(x)
        x = self.output(x)
        return x<|MERGE_RESOLUTION|>--- conflicted
+++ resolved
@@ -4,18 +4,19 @@
 """
 import torch
 from torch import nn
-# TODO: details below are not mentioned in the essay, not completed yet
+
 """
 The EfficientViT model structure leverage LeViT instead of ViT.
 Using 2D embeddings instead of 1D, all the computations are based on this structure.
 
 Tricks/Details not mentioned in the essay:
-1. Weights initialization.
-2. SE Block in InvertedResidualBlock.
-3. Local Window Attention.
-4. Extra activation before Concat&Projection in CGA.
-5. Attention Bias.
-6. Knowledge Distillation from a teacher model.
+√ 1. Weights initialization.
+    bn_weight = 0: 4 places
+√ 2. SE Block in InvertedResidualBlock.
+√ 3. Local Window Attention.
+√ 4. Extra activation before Concat&Projection in CGA.
+√ 5. Attention Bias.
+× 6. Knowledge Distillation from a teacher model.
 """
 
 
@@ -147,16 +148,16 @@
         super().__init__()
         self.proj = nn.Sequential(
             Conv_BN(in_channels, embed_dim // 8, kernel_size=3, stride=2, padding=1),
-            nn.ReLU(inplace=True),
+            nn.ReLU(),
 
             Conv_BN(embed_dim // 8, embed_dim // 4, kernel_size=3, stride=2, padding=1),
-            nn.ReLU(inplace=True),
+            nn.ReLU(),
 
             Conv_BN(embed_dim // 4, embed_dim // 2, kernel_size=3, stride=2, padding=1),
-            nn.ReLU(inplace=True),
+            nn.ReLU(),
 
             Conv_BN(embed_dim // 2, embed_dim, kernel_size=3, stride=2, padding=1),
-            nn.ReLU(inplace=True)
+            nn.ReLU()
         )
 
     def forward(self, x):
@@ -193,7 +194,7 @@
         self.hidden_dim = int(2 * channels)
         self.conv1 = Conv_BN(channels, self.hidden_dim, 1, 1, 0)
         self.act = nn.ReLU()
-        self.conv2 = Conv_BN(self.hidden_dim, channels, 1, 1, 0)
+        self.conv2 = Conv_BN(self.hidden_dim, channels, 1, 1, 0, bn_init_weight=0.)
 
     def forward(self, x):
         return self.conv2(self.act(self.conv1(x)))
@@ -210,51 +211,27 @@
         super(InvertedResidualBlock, self).__init__()
         hidden_dim = int(in_channels * 4)
         self.conv1 = Conv_BN(in_channels, hidden_dim, 1, 1, 0)
-        self.act1 = nn.ReLU(inplace=True)
+        self.act1 = nn.ReLU()
         self.conv2 = Conv_BN(hidden_dim, hidden_dim, 3, 2, 1, groups=hidden_dim)
         # using ReLU instead of SE in LeVit
-        # self.act2 = nn.ReLU(inplace=True)
+        # self.act2 = nn.ReLU()
         self.se = SqueezeExcite(hidden_dim, 1/4)
         self.conv3 = Conv_BN(hidden_dim, out_channels, 1, 1, 0)
 
     def forward(self, x):
         return self.conv3(self.act2(self.conv2(self.act1(self.conv1(x)))))
-<<<<<<< HEAD
-
-
-class LocalWindowAttention(nn.Module):
-    def __init__(self, dim, key_dim, num_heads=8,
-                 attn_ratio=4,
-                 resolution=14,
-                 window_resolution=7,
-                 kernels=[5, 5, 5, 5]):
-        super().__init__()
-        self.dim = dim
-        self.num_heads = num_heads
-        self.resolution = resolution
-        assert window_resolution > 0, 'window_size must be greater than 0'
-        self.window_resolution = window_resolution
-
-        window_resolution = min(window_resolution, resolution)
-        self.attn = CascadedGroupAttention(dim, key_dim, num_heads,
-                                           attn_ratio=attn_ratio,
-                                           resolution=window_resolution,
-                                           kernels=kernels)
-
-
-=======
-                     
->>>>>>> d4a12301
+
+
 class TokenInteractionBlock(nn.Module):
     """
     Token interaction through depthwise convolution.
     Default kernel size is 3, but may be different in different places. (After Attention Query or Before FFN)
     """
 
-    def __init__(self, channels, kernel_size=3):
+    def __init__(self, channels, kernel_size=3, bn_init_weight=1.):
         super(TokenInteractionBlock, self).__init__()
         # padding is set to [kernel//2] to make sure input and output share same dimension
-        self.dwconv = Conv_BN(channels, channels, kernel_size, 1, kernel_size // 2, groups=channels)
+        self.dwconv = Conv_BN(channels, channels, kernel_size, 1, kernel_size // 2, groups=channels, bn_init_weight=bn_init_weight)
 
     def forward(self, x):
         return self.dwconv(x)
@@ -286,13 +263,16 @@
             x = self.ffn2[i](x)
         return x
 
+"""
+LocalWindowAttention
+author: cxk
+"""
 
 class LocalWindowAttention(torch.nn.Module):
-    def __init__(self, channels, qk_dim, num_heads=8,
-                 attn_ratio=4,
+    def __init__(self, channels, qk_dim, v_dim, num_heads=8,
                  resolution=14,
                  window_resolution=7,
-                 kernels=[5, 5, 5, 5]):
+                 q_kernel_size=[5, 5, 5, 5]):
         super().__init__()
         self.channels = channels
         self.num_heads = num_heads
@@ -300,9 +280,9 @@
         self.window_resolution = window_resolution
 
         window_resolution = min(window_resolution, resolution)
-        self.attn = CascadedGroupAttention(channels, qk_dim, v_dim=attn_ratio,
-                                           num_heads=num_heads,resolution=window_resolution,
-                                           q_kernel_size=kernels)
+        self.attn = CascadedGroupAttention(channels, qk_dim, v_dim=v_dim,
+                                           num_heads=num_heads, resolution=window_resolution,
+                                           q_kernel_size=q_kernel_size)
 
     def forward(self, x):
         H = W = self.resolution
@@ -311,7 +291,7 @@
         # Only check this for classifcation models
         assert H == H_ and W == W_, 'input feature has wrong size, expect {}, got {}'.format((H, W), (H_, W_))
 
-        if H <= wr and W <= wr:
+        if H <= w and W <= w:
             x = self.attn(x)
         else:
             x = x.permute(0, 2, 3, 1)  # B,H,W,C
@@ -335,13 +315,13 @@
             # window reverse, (BnHnW)Chw -> (BnHnW)hwC -> BnHnWhwC -> B(nHh)(nWw)C -> BHWC
             x = (
                 x.permute(0, 2, 3, 1)
-                .view(B, nH, nW, wr, wr,C)
+                .view(B, nH, nW, w, w, C)
                 .transpose(2, 3)
                 .reshape(B, H, W, C)
             )
             if padding:
                 x = x[:, :H-pad_b, :W-pad_r].contiguous()
-            x = x.permute(0, 3, 1, 2) # B,H,W,C
+            x = x.permute(0, 3, 1, 2)
         return x
 
 
@@ -360,7 +340,7 @@
         self.dwconv = []
         self.k = []
         self.v = []
-        self.p = Conv_BN(self.num_heads * self.v_dim, channels)
+        self.p = Conv_BN(self.num_heads * self.v_dim, channels, bn_init_weight=0.)
         self.act = nn.ReLU()
 
         for _ in range(num_heads):
@@ -439,20 +419,20 @@
 
 
 class EfficientVitBlock(nn.Module):
-    def __init__(self, channels, qk_dim, v_dim, num_heads, q_kernel_size, ffn_depth):
+    def __init__(self, channels, qk_dim, v_dim, num_heads, resolution, window_resolution, q_kernel_size, ffn_depth):
         super().__init__()
         self.ffn_depth = ffn_depth
-        self.interact1 = [Residual(TokenInteractionBlock(channels))] * self.ffn_depth
+        self.interact1 = [Residual(TokenInteractionBlock(channels, bn_init_weight=0.))] * self.ffn_depth
         self.ffn1 = [Residual(FFN(channels))] * self.ffn_depth
-        self.cga = CascadedGroupAttention(channels, qk_dim, v_dim, num_heads, q_kernel_size)
-        self.interact2 = [Residual(TokenInteractionBlock(channels))] * self.ffn_depth
+        self.att = LocalWindowAttention(channels, qk_dim, v_dim, num_heads, resolution, window_resolution, q_kernel_size)
+        self.interact2 = [Residual(TokenInteractionBlock(channels, bn_init_weight=0.))] * self.ffn_depth
         self.ffn2 = [Residual(FFN(channels))] * self.ffn_depth
 
     def forward(self, x):
         for i in range(self.ffn_depth):
             x = self.interact1[i](x)
             x = self.ffn1[i](x)
-        x = self.cga(x)
+        x = self.att(x)
         for i in range(self.ffn_depth):
             x = self.interact2[i](x)
             x = self.ffn2[i](x)
@@ -480,9 +460,10 @@
                  num_classes=1000,
                  channels=[64, 128, 192],
                  depth=[1, 2, 3],
-                 ffn_depth=1,
+                 window_size=[7,7,7],
                  qk_dim=[16, 16, 16],
                  num_heads=[4, 4, 4],
+                 ffn_depth=1,
                  q_kernel_size=[[5, 5, 5, 5], [5, 5, 5, 5], [5, 5, 5, 5]],):
         super().__init__()
 
@@ -494,12 +475,16 @@
         self.evit1 = nn.Sequential()
         self.evit2 = nn.Sequential()
         self.evit3 = nn.Sequential()
+        resolution = img_size // patch_size
         for i in range(depth[0]):
-            self.evit1.add_module(f"evit1_{i+1}", EfficientVitBlock(channels[0], qk_dim[0], v_dim[0], num_heads[0], q_kernel_size[0], ffn_depth))
+            self.evit1.add_module(f"evit1_{i+1}", EfficientVitBlock(channels[0], qk_dim[0], v_dim[0], num_heads[0], resolution, window_size[0], q_kernel_size[0], ffn_depth))
+        # subsampling ratio == 2
+        resolution = (resolution - 1) // 2 + 1
         for i in range(depth[1]):
-            self.evit2.add_module(f"evit2_{i+1}", EfficientVitBlock(channels[1], qk_dim[1], v_dim[1], num_heads[1], q_kernel_size[1], ffn_depth))
+            self.evit2.add_module(f"evit2_{i+1}", EfficientVitBlock(channels[1], qk_dim[1], v_dim[1], num_heads[1], resolution, window_size[1], q_kernel_size[1], ffn_depth))
+        resolution = (resolution - 1) // 2 + 1
         for i in range(depth[2]):
-            self.evit3.add_module(f"evit2_{i+1}", EfficientVitBlock(channels[2], qk_dim[2], v_dim[2], num_heads[2], q_kernel_size[2], ffn_depth))
+            self.evit3.add_module(f"evit2_{i+1}", EfficientVitBlock(channels[2], qk_dim[2], v_dim[2], num_heads[2], resolution, window_size[2], q_kernel_size[2], ffn_depth))
         self.subs1 = SubSamplingBlock(channels[0], channels[1], ffn_depth)
         self.subs2 = SubSamplingBlock(channels[1], channels[2], ffn_depth)
         self.output = OutputLayer(channels[2], num_classes)
